--- conflicted
+++ resolved
@@ -1,9 +1,4 @@
 from .lib import ApiClient, ApiCallError
 
-<<<<<<< HEAD
-sys.path.insert(0, "./libs")
 __version__ = "0.1"
-=======
-__version__ = "0.1"
-__all__ = ['ApiClient', 'ApiCallError']
->>>>>>> 8f76e111
+__all__ = ['ApiClient', 'ApiCallError']