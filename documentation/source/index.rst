--- conflicted
+++ resolved
@@ -21,12 +21,9 @@
 
 .. toctree::
    :maxdepth: 2
-<<<<<<< HEAD
-   :caption: Developer reference
+   :caption: Reference
    :hidden:
-=======
-   :caption: Reference
->>>>>>> 9cba5b74
+
 
    helpers
 
